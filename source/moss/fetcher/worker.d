--- conflicted
+++ resolved
@@ -264,23 +264,8 @@
         /* Use the git command-line to mirror clone requested the repository. */
         if (isGitType)
         {
-<<<<<<< HEAD
             /* Do nothing if we're not built against libgit2 */
             version(libgit2)
-=======
-            import std.process;
-
-            string[] cmd;
-            string[string] env;
-            string workdir;
-
-            /**
-             * If the destination path (directory in this case) already exists,
-             * this means that it has been previously fetched before. In this
-             * case, we simply need to fetch the new commits. Otherwise, do a
-             * fresh new clone.
-             */
-            if (fetchable.destinationPath.exists)
             {
                 cmd = ["git", "fetch"];
                 workdir = fetchable.destinationPath;
@@ -309,25 +294,6 @@
                 }
             }
 
-            auto p = spawnProcess(cmd, env, Config.none, workdir);
-            statusCode = p.wait();
-
-            /**
-             * Currently, there's no way to report progress with pure Git
-             * command-line...
-             */
-            reportProgress(100, 100, true);
-
-            /**
-             * Note that we need to return a status code as if we're doing HTTP
-             * requests, so we should return 200 when the command succeeds.
-             */
-            if (statusCode == 0)
->>>>>>> 6398c165
-            {
-                // () @safe {
-                import core.stdc.stdio : fprintf, stderr;
-
                 scope git_repository* repo;
                 scope(exit) git_repository_free(repo);
 
